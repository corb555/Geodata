#!/usr/bin/env python3
# -*- coding: utf-8 -*-

#  Copyright (c) 2019.       Mike Herbert
#
#   This program is free software; you can redistribute it and/or modify
#   it under the terms of the GNU General Public License as published by
#   the Free Software Foundation; either version 2 of the License, or
#   (at your option) any later version.
#
#   This program is distributed in the hope that it will be useful,
#   but WITHOUT ANY WARRANTY; without even the implied warranty of
#   MERCHANTABILITY or FITNESS FOR A PARTICULAR PURPOSE.  See the
#   GNU General Public License for more details.
#
#   You should have received a copy of the GNU General Public License
#   along with this program; if not, write to the Free Software
#   Foundation, Inc., 51 Franklin Street, Fifth Floor, Boston, MA 02110-1301  USA
"""Calculate a heuristic score for how well a result place name matches a target place name."""
import copy
import logging

# import python-Levenshtein 
<<<<<<< HEAD
from rapidfuzz import fuzz
=======
import time

from fuzzywuzzy import fuzz
>>>>>>> be60eb3f


from geodata import Loc, Normalize, Geodata, GeoUtil, GeoSearch


class Score:
    VERY_GOOD = 4
    STRONG_CUTOFF = VERY_GOOD + 8
    GOOD = 35
    POOR = 65
    VERY_POOR = 90


COUNTRY_IDX = 4
ADMIN1_IDX = 3
    

class MatchScore:
    """
    Calculate a heuristic score for how well a result place name matches a target place name. The score is based on percent
    of characters that didnt match plus other items - described in match_score()
    """

    def __init__(self):
        self.logger = logging.getLogger(__name__)
        self.score_diags = ''  # Diagnostic text for scoring
        self.token_weight = []
        self.prefix_weight = 0.0
        self.feature_weight = 0.0
        self.input_weight = 0.0

        # Weighting for each input term match -  adm2, adm1, country
        token_weights = [.2, .3, .5]
        self.set_weighting(token_weight=token_weights, prefix_weight=5.0, feature_weight=0.05)

        # Weighting for each part of score
        self.wildcard_penalty = 8.0

    def _calculate_wildcard_score(self, original_entry) -> float:
        if '*' in original_entry:
            # if it was a wildcard search it's hard to score - just add adjustment
            return self.wildcard_penalty
        else:
            return 0.0

    def set_weighting(self, token_weight: [], prefix_weight: float, feature_weight: float):
        """
        Set weighting of scoring components.  See match_score for details of weighting.  All weights are positive
        Args:
            token_weight:    List with Weights relative to City for County, State/Province, Country. City is 1.0   
            prefix_weight:   Weighting for prefix score
            feature_weight:  Weighting for Feature match score

        Returns:

        """
        self.token_weight = [0.0, 1.0]  # Set prefix weight to 0.0 and city to 1.0
        
        if len(token_weight) != 3:
            raise Exception('Token weight must have 3 elements: County, State/Province, Country')
        
        # Append weighting for each input term match -   adm2, adm1, country
        self.token_weight += list(token_weight)
        self.token_weight = [abs(item) for item in self.token_weight]
        self.logger.debug(f'{self.token_weight}')

        self.prefix_weight = abs(prefix_weight)
        self.feature_weight = abs(feature_weight)
        #  Feature weight must be less than 1.0.
        if self.feature_weight > 1.0:
            self.logger.error('Feature weight must be less than 1.0')
        self.input_weight = 1.0 - feature_weight

    def match_score(self, target_place: Loc, result_place: Loc) -> float:
        """
            Calculate a heuristic score for how well a result place name matches a target place name.  The score is based on
            percent of characters that didnt match in input and output (plus other items described below).
            Mismatch score is 0-100% reflecting the percent mismatch between the user input and the result.  This is then
            adjusted by Feature type (large city gives best score) plus other items to give a final heuristic where
            -10 is perfect match of a large city and 100 is no match.

            A) Heuristic:
            1) Create 5 part title (prefix, city, county, state/province, country)
            2) Normalize text - Normalize.normalize_for_scoring()
            3) Remove sequences of 2 chars or more that match in target and result
            4) Calculate inscore - percent of characters in input that didn't match result.  Weight by term (city,,county,state,ctry)
                    Exact match of city term gets a bonus
            5) Calculate result score - percent of characters in db result that didn't match input

            B) Score components (All are weighted in final score):   
            in_score - (0-100) - score for input that didnt match output   
            feature_score - (0-100)  More important features get lower score.   
            City with 1M population is zero.  Valley is 100.  Geodata.feature_priority().  
            wildcard_penalty - score is raised by X if it includes a wildcard   
            prefix_penalty -  score is raised by length of Prefix   

            C) A standard text difference, such as Levenstein, was not used because those treat both strings as equal,   
            whereas this treats the User text as more important than DB result text and also weights each token.  A user's   
            text might commonly be something like: Paris, France and a DB result of Paris, Paris, Ile De France, France.   
            The Levenstein distance would be large, but with this heuristic, the middle terms can have lower weights, and   
            having all the input matched can be weighted higher than mismatches on the county and province.  This heuristic gives   
            a score of -9 for Paris, France.   

        # Args:
            target_place:  Loc  with users entry.
            result_place:  Loc with DB result.
        # Returns:
            score
        """
        self.score_diags = ''  # Diagnostic text for scoring
        self.timing = 0
        save_prefix = target_place.prefix
        #self.logger.debug(f'pref={target_place.prefix}')

        # Create full, normalized titles (prefix,city,county,state,country)
        result_title, result_tokens, target_title, target_tokens = _prepare_input(target_place, result_place)
        #self.logger.debug(f'Res [{result_tokens}] Targ [{target_tokens}] ')
        
        # Calculate Prefix score.  Prefix is not used in search and longer is generally worse 
        prefix_score = _calculate_prefix_penalty(target_place.prefix)

        # Calculate score for  percent of input target text that matched result
        in_score = self._calculate_weighted_score(target_tokens, result_tokens)

        # Calculate score for wildcard search - wildcard searches are missing letters and need special handling
        wildcard_score = self._calculate_wildcard_score(target_place.original_entry)

        # Calculate Feature score - this ensures "important" places get higher rank (large city, etc)
        feature_score = Geodata.Geodata._feature_priority(result_place.feature)

        # Weight and add up scores - Each item is 0-100 and then weighted, except wildcard penalty
        score: float = in_score * self.input_weight + feature_score * self.feature_weight + \
                       prefix_score * self.prefix_weight + wildcard_score

        #self.logger.debug(f'SCORE {score:.1f} res=[{result_title}] pref=[{target_place.prefix}]'   
        #                  f'inSc={in_score * self.input_weight:.1f}% feat={feature_score * self.feature_weight:.1f} {result_place.feature}  '
        #                  f'wild={wildcard_score} pref={prefix_score * self.prefix_weight:.1f}')

        #self.logger.debug(self.score_diags)
        target_place.prefix = save_prefix

        return score + 8

    def _calculate_weighted_score(self, target_tokens: [], result_tokens: []) -> float:
        # Get score with tokens as is
        sc = self._weighted_score(target_tokens, result_tokens)

        # Get score with city and admin2 reversed
        sc2 = 1000.0

        # see if we get a decent score with city and admin2 reversed
        if 100 - fuzz.token_sort_ratio(target_tokens[1], result_tokens[2]) < 30:
            city = target_tokens[1]
            target_tokens[1] = target_tokens[2]
            target_tokens[2] = city
    
            sc2 = self._weighted_score(target_tokens, result_tokens) + 5.0
        return min(sc, sc2)

    def _weighted_score(self, target_tokens: [], result_tokens: []) -> float:
        num_inp_tokens = 0.0
        score = 0.0
        bonus = 0.0

        token_weight = copy.copy(self.token_weight)
        
        # Set weighting to half if target token for that term is blank
        #for idx, item in enumerate(target_tokens):
        #    if len(item) == 0:
        #        token_weight[idx] *= 0.5 
            
        #self.logger.debug(f'[{target_tokens}]  [{result_tokens}]')

        # Calculate difference each target segment to result segment (city, county, state/province, country)
        # Each segment can have a different weighting.  e.g. county can have lower weighting
        for idx, segment in enumerate(target_tokens):
            if idx < len(result_tokens) and idx > 0:
                #self.logger.debug(f'{idx}) Targ [{target_tokens[idx]}] Res [{result_tokens[idx]}]')
                
                if len(target_tokens[idx]) > 0:
                    # Calculate fuzzy Levenstein distance between words, smaller is better
                    start = time.time()
                    fz = 100.0 - fuzz.ratio(target_tokens[idx], result_tokens[idx])
                    self.timing += (time.time() - start)
                    # Calculate fuzzy Levenstein distance between Soundex of words
                    sd = 100.0 - fuzz.ratio(GeoSearch.get_soundex(target_tokens[idx]), GeoSearch.get_soundex(result_tokens[idx]))
                    value = fz * 0.6 + sd * 0.4
                    #self.logger.debug(f'    Val={value} Fuzz Text={fz:.1f} SDX={sd:.1f}')
                    # Extra bonus for good match
                    if value < 10:
                        #self.logger.debug('   Good match -10')
                        value -= 6
                    if target_tokens[idx][0:5] == result_tokens[idx][0:5]:
                        # Bonus if first letters match
                        #self.logger.debug('   First letter match -5')
                        value -= 3
                elif len(result_tokens[idx]) > 0:
                    # Target had no entry for this term
                    # Give a penalty if target didn't have country 
                    if idx == COUNTRY_IDX:
                        value = 15.0
                    elif idx == ADMIN1_IDX:
                        # Give a penalty if target didn't have state/province
                        value = 5.0
                    else:
                        value = 5.0
                    #self.logger.debug(txt)
                else:
                    if idx == COUNTRY_IDX:
                        value = 15.0
                    elif idx == ADMIN1_IDX:
                        # Give a penalty if target didn't have state/province
                        value = 5.0
                    else:
                        value = 0

                    #self.logger.debug(txt)

                    
                #if  idx >0:
                #    self.logger.debug(f'  {idx})  [{target_tokens[idx]}] [{result_tokens[idx]}]  val={value}')
                
                #if '*' in segment:
                    # Add penalty if wildcard is in segment
                    #value += 100.0
                score += value * token_weight[idx]
                num_inp_tokens += token_weight[idx]
                self.score_diags += f'  {idx}) {value} [{result_tokens[idx]}]'
            else:
                #self.logger.warning(f'Short Result len={len(result_tokens)} targ={target_tokens[idx]}')
                pass

        # Average over number of tokens (with fractional weight).  Gives 0-100 regardless of weighting and number of tokens
        if num_inp_tokens > 0:
            score = (score / num_inp_tokens) 
        else:
            score = 0
            
        return score + bonus

    @staticmethod
    def _adjust_adm_score(score, feat):
        # Currently just pass thru score
        return score


def _calculate_prefix_penalty(prefix):
    # If the location has a prefix, it is not as good a match
    prefix_len = len(prefix)
    if prefix_len > 0:
        # reduce penalty if prefix is a street (contains digits or 'street' or 'road')
        penalty = 5 + prefix_len
        if GeoUtil.is_street(prefix):
            penalty *= 0.2
    else:
        penalty =  0
    return penalty


def _prepare_input(target_place: Loc, result_place: Loc):
    # Create full, normalized  title (prefix,city,county,state,country)

    result_title = full_normalized_title(result_place)
    target_title = full_normalized_title(target_place)
    target_title, result_title = Normalize.remove_aliase(target_title, result_title)
    result_tokens = result_title.split(',')
    target_tokens = target_title.split(',')
    return result_title, result_tokens, target_title, target_tokens

def full_normalized_title(place: Loc) -> str:
    # Create a full normalized five part title (includes prefix)
    # Clean up prefix - remove any words that are in city, admin1 or admin2 from Prefix
    #place.prefix = Loc.Loc.matchscore_prefix(place.prefix, place.get_long_name(None))
    title = place.get_five_part_title()
    title = Normalize.normalize_for_scoring(title, place.country_iso)

    return title


def remove_if_input_empty(target_tokens, res_tokens):
    # Remove terms in Result if input for that term was empty
    for ix, term in enumerate(target_tokens):
        if len(term) == 0 and ix < len(res_tokens) - 1 and ix > 1:
            res_tokens[ix] = ''
<|MERGE_RESOLUTION|>--- conflicted
+++ resolved
@@ -21,13 +21,10 @@
 import logging
 
 # import python-Levenshtein 
-<<<<<<< HEAD
+
+import time
+
 from rapidfuzz import fuzz
-=======
-import time
-
-from fuzzywuzzy import fuzz
->>>>>>> be60eb3f
 
 
 from geodata import Loc, Normalize, Geodata, GeoUtil, GeoSearch
